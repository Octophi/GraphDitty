--- conflicted
+++ resolved
@@ -142,11 +142,7 @@
     W = Ws['Fused']
     WOut = np.array(W)
     np.fill_diagonal(WOut, 0)
-<<<<<<< HEAD
-    Results['W'] = getBase64PNGImage(WOut, 'magma_r', np.quantile(WOut.flatten(), 0.01))
-=======
     Results['W'] = getBase64PNGImage(WOut, 'magma_r', logfloor_quantile=0.01)
->>>>>>> 43b8e358
     Results['dim'] = W.shape[0]
     
     # Compute Laplacian eigenvectors
@@ -160,11 +156,7 @@
     vout = np.zeros((v.shape[1]*fac, v.shape[0]))
     for i in range(fac):
         vout[i::fac, :] = v.T
-<<<<<<< HEAD
-    Results['v'] = getBase64PNGImage(vout, 'coolwarm')
-=======
     Results['v'] = getBase64PNGImage(vout, 'magma_r')
->>>>>>> 43b8e358
     Results['v_height'] = vout.shape[0]
 
     # Setup the graph
